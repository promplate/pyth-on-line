<script lang="ts">
  import type { AutoComplete, Item, Status } from "./console/HeadlessConsole.svelte";
  import type { ConsoleAPI } from "$py/console/console";
  import type { ClipboardEventHandler, KeyboardEventHandler } from "svelte/elements";

  import { Err, In, Out, Repr } from "./console";
  import HeadlessConsole from "./console/HeadlessConsole.svelte";
  import ConsolePrompt from "./ConsolePrompt.svelte";
  import Modal from "./Modal.svelte";
  import { pyodideReady } from "$lib/stores";
  import { patchSource, reformatInputSource } from "$lib/utils/formatSource";
  import { onMount } from "svelte";

  // eslint-disable-next-line no-undef-init
  export let container: HTMLElement | undefined = undefined;

  let log: Item[] = [];

  const history: string[] = [];
  let index = -1;

  let input = "";
  let inputRef: HTMLInputElement;

  let pyConsole: ConsoleAPI;
  let complete: AutoComplete;
  let status: Status;

  let focusedError: { traceback: string; code: string } | undefined;

  function showErrorExplain(index: number) {
    if (log[index]?.type !== "err")
      return;

    const traceback = log[index].text;

    const code = log
      .slice(0, index)
      .map(({ text, type }) => (type === "in" ? reformatInputSource(text) : text))
      .join("\n");

    focusedError = { traceback, code };
  }

  let push: (source: string) => Promise<any>;

  onMount(async () => {
    history.unshift(...(JSON.parse(localStorage.getItem("console-history") || "[]") as string[]));
    focusToInput();
  });

  $: if ($pyodideReady && pyConsole) {
    if (location.hash) {
      const source = atob(decodeURIComponent(location.hash.slice(1)));
      pushBlock(source);
    }
  }

  async function pushMany(lines: string[], wait = true, hidden = false, finallySetInput = "") {
    let promise: Promise<any> | null = null;
    for (const line of lines) {
      if (hidden) {
        promise = pyConsole.push(line).future;
      }
      else {
        promise && (input = line);
        wait && (await promise);
        pushHistory(line);
        promise = push(line);
      }
    }
    input = finallySetInput;
    wait && (await promise);
  }

  async function pushBlock(source: string, wait = true, hidden = false) {
    const lines = patchSource(source.replaceAll("\r\n", "\n")).split("\n");
    await pushMany(lines.slice(0, -1), wait, hidden, lines.at(-1));
  }

  let ready: boolean;

  function pushHistory(source: string) {
    if (source.trim() && source !== history[0]) {
      history.unshift(source);
      localStorage.setItem("console-history", JSON.stringify(history.slice(0, 200)));
    }
  }

  function handleInput() {
    if (!pyConsole)
      return;
    push(input);
    pushHistory(input);
    input = "";
  }

  function focusToInput(start?: number, end?: number) {
    inputRef.scrollIntoView({ block: "center" });
    inputRef.focus();
    if (start !== undefined) {
      requestAnimationFrame(() => inputRef.setSelectionRange(start, end ?? start));
    }
  }

  const onPaste: ClipboardEventHandler<Document> = async (event) => {
    if (!((event.target! as Node).contains(inputRef)))
      return;
    event.preventDefault();
    const text = event.clipboardData?.getData("text") ?? "";
    const textBefore = input.slice(0, inputRef.selectionStart!);
    const textAfter = input.slice(inputRef.selectionEnd!);
    const distanceToEnd = input.length - inputRef.selectionEnd!;
    await pushBlock(textBefore + text + textAfter);
    focusToInput(input.length - distanceToEnd);
  };

  const onKeyDown: KeyboardEventHandler<Document | HTMLInputElement> = (event) => {
    if (!((event.target! as Node).contains(inputRef)))
      return;
    if (!event.ctrlKey && !event.metaKey && !event.altKey && event.key.length === 1)
      focusToInput();
    else if (document.activeElement !== inputRef)
      return;

    switch (event.key) {
      case "ArrowUp": {
        const text = history.at(++index);
        if (text) {
          input = text;
          focusToInput(input.length);
        }
        else {
          index = history.length;
        }
        break;
      }

      case "ArrowDown": {
        index--;
        if (index <= -1) {
          input = "";
          index = -1;
          break;
        }
        input = history.at(index)!;
        focusToInput();
        break;
      }

      case "Tab": {
        event.preventDefault();
        const { selectionStart, selectionEnd } = inputRef;
        if (event.shiftKey || selectionStart !== selectionEnd || !input.slice(0, selectionStart!).trim()) {
          const startDistance = input.length - selectionStart!;
          const endDistance = input.length - selectionEnd!;
          if (event.shiftKey)
            input = input.replace(/ {0,4}/, "");
          else
            input = `    ${input}`;
          const start = Math.max(0, input.length - startDistance);
          const end = Math.max(0, input.length - endDistance);
          focusToInput(start, end);
        }
        else {
          const [results, position] = complete(input.slice(0, selectionStart!));
          if (results.length === 1) {
            const [result] = results;
            input = input.slice(0, position) + result + input.slice(selectionEnd!);
            focusToInput(position + result.length);
          }
        }
        index = -1;
        break;
      }

      case "Enter": {
        handleInput();
        index = -1;
        break;
      }

      case "Backspace": {
        if (inputRef.selectionStart === 0 && inputRef.selectionEnd === 0 && status === "incomplete") {
          input = pyConsole.pop();
          history.at(0) === input && history.shift();
          index = -1;
          event.preventDefault();
        }
        break;
      }

      default: {
        index = -1;
      }
    }
  };

  $: extras = ` ${$$restProps.class ?? "p-3"}`;
</script>

<svelte:document on:keydown={onKeyDown} on:paste={onPaste} />

<div class="w-full @container">
<<<<<<< HEAD
  <div class="w-full flex flex-col gap-0.7 overflow-x-scroll whitespace-pre-wrap break-all text-neutral-3 font-normal font-mono [&>div:hover]:(rounded-sm bg-white/2) [&>div]:(px-1.7 py-0.6 -mx-1.7 -my-0.6){extras}">
=======
  <div class="w-full flex flex-col gap-0.7 overflow-x-scroll whitespace-pre-wrap break-all text-neutral-3 font-mono [&>div:hover]:(rounded-sm bg-white/2) [&>div]:(px-1.7 py-0.6 -mx-1.7 -my-0.6) {extras}">
>>>>>>> fbf70abc

    <HeadlessConsole {container} bind:ready bind:log bind:push bind:complete bind:pyConsole bind:status let:loading>
      {#each log as { type, text }, index}
        {#if type === "out"}
          <Out {text} />
        {:else if type === "in"}
          <In {text} on:click={() => push(text)} />
        {:else if type === "err"}
          <Err {text} on:click={() => showErrorExplain(index)} />
        {:else if type === "repr"}
          <Repr {text} />
        {/if}
      {/each}
      <div class="group flex flex-row" class:animate-pulse={loading || !ready}>
        <ConsolePrompt prompt={status === "incomplete" ? "..." : ">>>"} />
        <!-- svelte-ignore a11y-autofocus -->
        <input autofocus bind:this={inputRef} class="w-full bg-transparent outline-none" bind:value={input} type="text" autocapitalize="off" spellcheck="false" autocomplete="off" autocorrect="off" />
      </div>
    </HeadlessConsole>

  </div>
</div>

{#await import("./ErrorExplainer.svelte") then { default: ErrorExplainer }}
  <Modal let:close show={!!focusedError} cleanup={() => focusedError = undefined}>
    <ErrorExplainer errorInfo={focusedError} {close} {pushBlock} {pyConsole} />
  </Modal>
{/await}

<slot {ready} /><|MERGE_RESOLUTION|>--- conflicted
+++ resolved
@@ -104,7 +104,7 @@
   }
 
   const onPaste: ClipboardEventHandler<Document> = async (event) => {
-    if (!((event.target! as Node).contains(inputRef)))
+    if (!(event.target! as Node).contains(inputRef))
       return;
     event.preventDefault();
     const text = event.clipboardData?.getData("text") ?? "";
@@ -116,7 +116,7 @@
   };
 
   const onKeyDown: KeyboardEventHandler<Document | HTMLInputElement> = (event) => {
-    if (!((event.target! as Node).contains(inputRef)))
+    if (!(event.target! as Node).contains(inputRef))
       return;
     if (!event.ctrlKey && !event.metaKey && !event.altKey && event.key.length === 1)
       focusToInput();
@@ -156,8 +156,7 @@
           const endDistance = input.length - selectionEnd!;
           if (event.shiftKey)
             input = input.replace(/ {0,4}/, "");
-          else
-            input = `    ${input}`;
+          else input = `    ${input}`;
           const start = Math.max(0, input.length - startDistance);
           const end = Math.max(0, input.length - endDistance);
           focusToInput(start, end);
@@ -202,12 +201,7 @@
 <svelte:document on:keydown={onKeyDown} on:paste={onPaste} />
 
 <div class="w-full @container">
-<<<<<<< HEAD
-  <div class="w-full flex flex-col gap-0.7 overflow-x-scroll whitespace-pre-wrap break-all text-neutral-3 font-normal font-mono [&>div:hover]:(rounded-sm bg-white/2) [&>div]:(px-1.7 py-0.6 -mx-1.7 -my-0.6){extras}">
-=======
-  <div class="w-full flex flex-col gap-0.7 overflow-x-scroll whitespace-pre-wrap break-all text-neutral-3 font-mono [&>div:hover]:(rounded-sm bg-white/2) [&>div]:(px-1.7 py-0.6 -mx-1.7 -my-0.6) {extras}">
->>>>>>> fbf70abc
-
+  <div class="w-full flex flex-col gap-0.7 overflow-x-scroll whitespace-pre-wrap break-all text-neutral-3 font-normal font-mono [&>div:hover]:(rounded-sm bg-white/2) [&>div]:(px-1.7 py-0.6 -mx-1.7 -my-0.6) {extras}">
     <HeadlessConsole {container} bind:ready bind:log bind:push bind:complete bind:pyConsole bind:status let:loading>
       {#each log as { type, text }, index}
         {#if type === "out"}
@@ -226,12 +220,11 @@
         <input autofocus bind:this={inputRef} class="w-full bg-transparent outline-none" bind:value={input} type="text" autocapitalize="off" spellcheck="false" autocomplete="off" autocorrect="off" />
       </div>
     </HeadlessConsole>
-
   </div>
 </div>
 
 {#await import("./ErrorExplainer.svelte") then { default: ErrorExplainer }}
-  <Modal let:close show={!!focusedError} cleanup={() => focusedError = undefined}>
+  <Modal let:close show={!!focusedError} cleanup={() => (focusedError = undefined)}>
     <ErrorExplainer errorInfo={focusedError} {close} {pushBlock} {pyConsole} />
   </Modal>
 {/await}

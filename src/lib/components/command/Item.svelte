<script context="module" lang="ts">
  interface BaseItem {
    text: string;
    alwaysRender?: boolean;
  }

  export interface Link extends BaseItem {
    type: "link";
    href: string;
  }

  export interface Cmd extends BaseItem {
    type: "cmd";
    callback(text: string): any;
  }

  export interface Group extends BaseItem {
    type: "group";
    children: (Link | Cmd | Group)[];
  }

  export type Item = Link | Cmd | Group;
</script>

<script lang="ts">
  import { browser } from "$app/environment";
  import { beforeNavigate, preloadData } from "$app/navigation";
  import { Command } from "cmdk-sv";

  export let item: Item;

  // eslint-disable-next-line no-undef-init
  export let callback: (() => any) | undefined = undefined;

  let acted = false;

  beforeNavigate(({ complete }) => {
    acted && complete.then(callback);
  });
</script>

{#if item.type === "group"}

  <Command.Group asChild let:container let:heading let:group>
    <div {...container.attrs} use:container.action class:hidden={container.attrs.hidden}>
      <h6 {...heading.attrs} class="my-1 w-full flex flex-col text-xs tracking-widest op-40">
        {item.text}
      </h6>
      <div {...group.attrs} class="flex flex-col">
        {#each item.children as child}
          <svelte:self item={child} {callback} />
        {/each}
      </div>
    </div>

  </Command.Group>

{:else if item.type === "link"}

  <Command.Item value={item.text} onSelect={() => acted = true} asChild let:action let:attrs>
    {@const highlighted = attrs["data-selected"]}
    <!-- eslint-disable-next-line no-unused-vars -->
    {@const _ = (browser && highlighted && preloadData(item.href))}
    <a href={item.href} use:action {...attrs} class:highlighted>
      {item.text}
    </a>
  </Command.Item>

{:else if item.type === "cmd"}

<<<<<<< HEAD
  <Command.Item onSelect={value => (async () => item.callback(value))().finally(callback)} alwaysRender={item.alwaysRender} asChild let:action let:attrs>
    <button class="text-left" use:action {...attrs} class:highlighted={attrs["data-selected"]}>
=======
  <Command.Item value={item.text} onSelect={value => (async () => item.callback(value))().finally(callback)} asChild let:action let:attrs>
    <button use:action {...attrs} class:highlighted={attrs["data-selected"]}>
>>>>>>> 759ce162
      {item.text}
    </button>
  </Command.Item>

{/if}

<style>
  a, button {
    --uno: w-[calc(100%+1rem)] rounded-md p-2 -mx-2;
  }

  .highlighted {
    --uno: bg-white/5;
  }
</style><|MERGE_RESOLUTION|>--- conflicted
+++ resolved
@@ -68,13 +68,8 @@
 
 {:else if item.type === "cmd"}
 
-<<<<<<< HEAD
-  <Command.Item onSelect={value => (async () => item.callback(value))().finally(callback)} alwaysRender={item.alwaysRender} asChild let:action let:attrs>
+  <Command.Item value={item.text} onSelect={value => (async () => item.callback(value))().finally(callback)} alwaysRender={item.alwaysRender} asChild let:action let:attrs>
     <button class="text-left" use:action {...attrs} class:highlighted={attrs["data-selected"]}>
-=======
-  <Command.Item value={item.text} onSelect={value => (async () => item.callback(value))().finally(callback)} asChild let:action let:attrs>
-    <button use:action {...attrs} class:highlighted={attrs["data-selected"]}>
->>>>>>> 759ce162
       {item.text}
     </button>
   </Command.Item>

<script lang="ts">
  import { beforeNavigate } from "$app/navigation";
  import Intro from "$lib/components/Intro.svelte";
  import { canLogin, login } from "$lib/oauth";
  import { toast } from "svelte-sonner";
  import { fly } from "svelte/transition";

  let input = "";
  let ref: HTMLInputElement;

  $: valid = input.split("/").length === 2 && !input.endsWith("/") && !input.startsWith("/");

  beforeNavigate(({ complete, to }) => {
    if (to?.route.id === "/(workspace)/github/[owner]/[repo]") {
      const { owner, repo } = to.params!;
      toast.promise(complete, { loading: `Fetching ${owner}/${repo}` });
    }
  });
</script>

{#await Promise.resolve() then}
  <Intro title="打开一个 GitHub 仓库为工作区">
    <a href="/github/promplate/pyth-on-line" in:fly|global={{ duration: 500, x: -5, delay: 100 }}>
      <div class="i-tabler-inner-shadow-bottom-right text-lg text-rose" />
      本项目
    </a>
    <a href="/github/promplate/core" in:fly|global={{ duration: 500, x: 5, delay: 150 }}>
      <div class="i-tabler-building-lighthouse text-lg text-yellow" />
      我们的提示工程框架
    </a>
    <a href="/github/pyodide/micropip" in:fly|global={{ duration: 500, x: -5, delay: 300 }}>
      <div class="i-tabler-brand-python text-lg text-blue" />
      pyodide/micropip
    </a>
    <a href="/github/{input}" class="w-fit" class:cursor-text={!valid} on:click={e => !valid && ([e.preventDefault(), ref.focus()])} in:fly|global={{ duration: 500, x: 5, delay: 500 }}>
<<<<<<< HEAD
      <div class="i-tabler-brand-github text-lg text-gray-4 transition-color" class:text-gray-1={valid} />
      <input class="w-50 bg-transparent outline-none placeholder:(text-inherit op-30)" class:animate-pulse={!input} placeholder="你的 GitHub 仓库" bind:this={ref} on:click|preventDefault={() => { ref.focus(); }} bind:value={input} on:keydown={e => e.key === "Enter" && ref.parentElement?.click()}>
=======
      <div class="i-tabler-brand-github text-lg text-zinc-4 transition-color" class:text-zinc-1={valid} />
      <input class="w-50 bg-transparent outline-none placeholder:(text-inherit op-30)" class:animate-pulse={!input} placeholder="Your GitHub repo" bind:this={ref} on:click|preventDefault={() => { ref.focus(); }} bind:value={input} on:keydown={e => e.key === "Enter" && ref.parentElement?.click()}>
      {#if $canLogin}
        <button class="translate-x-1 rounded bg-zinc-2/12 p-1.5 transition-background-color hover:bg-zinc-2/20" on:click={login} title="Login to access your private repositories">
          <div class="i-lets-icons-sign-in-circle" />
        </button>
      {/if}
>>>>>>> 5c37ee8d
    </a>
  </Intro>
{/await}<|MERGE_RESOLUTION|>--- conflicted
+++ resolved
@@ -33,18 +33,13 @@
       pyodide/micropip
     </a>
     <a href="/github/{input}" class="w-fit" class:cursor-text={!valid} on:click={e => !valid && ([e.preventDefault(), ref.focus()])} in:fly|global={{ duration: 500, x: 5, delay: 500 }}>
-<<<<<<< HEAD
-      <div class="i-tabler-brand-github text-lg text-gray-4 transition-color" class:text-gray-1={valid} />
+      <div class="i-tabler-brand-github text-lg text-zinc-4 transition-color" class:text-zinc-1={valid} />
       <input class="w-50 bg-transparent outline-none placeholder:(text-inherit op-30)" class:animate-pulse={!input} placeholder="你的 GitHub 仓库" bind:this={ref} on:click|preventDefault={() => { ref.focus(); }} bind:value={input} on:keydown={e => e.key === "Enter" && ref.parentElement?.click()}>
-=======
-      <div class="i-tabler-brand-github text-lg text-zinc-4 transition-color" class:text-zinc-1={valid} />
-      <input class="w-50 bg-transparent outline-none placeholder:(text-inherit op-30)" class:animate-pulse={!input} placeholder="Your GitHub repo" bind:this={ref} on:click|preventDefault={() => { ref.focus(); }} bind:value={input} on:keydown={e => e.key === "Enter" && ref.parentElement?.click()}>
       {#if $canLogin}
-        <button class="translate-x-1 rounded bg-zinc-2/12 p-1.5 transition-background-color hover:bg-zinc-2/20" on:click={login} title="Login to access your private repositories">
+        <button class="translate-x-1 rounded bg-zinc-2/12 p-1.5 transition-background-color hover:bg-zinc-2/20" on:click={login} title="登录以访问私有仓库">
           <div class="i-lets-icons-sign-in-circle" />
         </button>
       {/if}
->>>>>>> 5c37ee8d
     </a>
   </Intro>
 {/await}
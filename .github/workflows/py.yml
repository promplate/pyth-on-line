name: python checks

on: [push, pull_request, workflow_dispatch]

jobs:
  check:
    runs-on: ubuntu-latest
    steps:
      - uses: actions/checkout@v4
      - name: Set up python
        uses: astral-sh/setup-uv@v6
        with:
          python-version: 3.13
<<<<<<< HEAD
          enable-cache: true
          cache-dependency-glob: "**/pyproject.toml"
=======
          activate-environment: true
>>>>>>> 739f2f69
      - name: Install dependencies
        run: |
          uv pip install -r pyproject.toml basedpyright isort black --color always
      - name: Run isort check
        run: |
          python -m isort . --check --diff
      - name: Run black check
        run: |
          python -m black . --check --diff
      - name: Run Ruff check
        run: |
          ruff check --output-format github
          ruff format --check --diff
      - name: Run pyright check
        run: |
          basedpyright
  test:
    strategy:
      matrix:
        os: [ubuntu, windows, macos]
        py: [3.13, 3.12]
    runs-on: ${{ matrix.os }}-latest
    steps:
      - uses: actions/checkout@v4
      - name: Set up python ${{ matrix.py }}
        uses: astral-sh/setup-uv@v5
        with:
          python-version: ${{ matrix.py }}
          enable-cache: true
          cache-dependency-glob: "**/pyproject.toml"
      - name: Install dependencies
        run: |
          uv pip install -r pyproject.toml --color always ${{ matrix.os == 'macos' && 'pytest-rerunfailures' || '' }}
      - name: Run tests
        run: |
          pytest -v --color=yes ${{ matrix.os == 'macos' && '--reruns 50' || '' }}
  publish-hmr:
    needs: [test, check]
    runs-on: ubuntu-latest
    if: github.ref_type == 'tag'
    permissions:
      id-token: write
    steps:
      - uses: actions/checkout@v4
        with:
          sparse-checkout: packages/hmr
      - name: Set up python
        uses: astral-sh/setup-uv@v5
        with:
          python-version: 3.13
          enable-cache: true
          cache-dependency-glob: packages/hmr/pyproject.toml
      - name: Build package
        run: uv build packages/hmr
      - name: Publish to PyPI
        continue-on-error: true
        run: uv publish<|MERGE_RESOLUTION|>--- conflicted
+++ resolved
@@ -11,12 +11,7 @@
         uses: astral-sh/setup-uv@v6
         with:
           python-version: 3.13
-<<<<<<< HEAD
-          enable-cache: true
-          cache-dependency-glob: "**/pyproject.toml"
-=======
           activate-environment: true
->>>>>>> 739f2f69
       - name: Install dependencies
         run: |
           uv pip install -r pyproject.toml basedpyright isort black --color always

import extractorSvelte from "@unocss/extractor-svelte";
import { defineConfig, presetIcons, presetTypography, presetWebFonts, presetWind3, transformerDirectives, transformerVariantGroup } from "unocss";

const config = defineConfig({
  extractors: [extractorSvelte()],
  transformers: [transformerVariantGroup(), transformerDirectives()],
<<<<<<< HEAD
  presets: [presetUno(), presetWebFonts({ provider: "none", fonts: { mono: ["Fira Code Variable", "MiSans"], sans: "MiSans" } }), presetIcons(), presetTypography()],
  shortcuts: {
    "font-sans": "font-sans font-350",
    "not-prose": "font-normal",
  },
=======
  presets: [presetWind3({ preflight: "on-demand" }), presetWebFonts({ provider: "none", fonts: { mono: "Fira Code Variable", sans: "Inter Variable" } }), presetIcons(), presetTypography()],
>>>>>>> fbf70abc
});

export default config;<|MERGE_RESOLUTION|>--- conflicted
+++ resolved
@@ -4,15 +4,11 @@
 const config = defineConfig({
   extractors: [extractorSvelte()],
   transformers: [transformerVariantGroup(), transformerDirectives()],
-<<<<<<< HEAD
-  presets: [presetUno(), presetWebFonts({ provider: "none", fonts: { mono: ["Fira Code Variable", "MiSans"], sans: "MiSans" } }), presetIcons(), presetTypography()],
+  presets: [presetWind3({ preflight: "on-demand" }), presetWebFonts({ provider: "none", fonts: { mono: ["Fira Code Variable", "MiSans"], sans: "MiSans" } }), presetIcons(), presetTypography()],
   shortcuts: {
     "font-sans": "font-sans font-350",
     "not-prose": "font-normal",
   },
-=======
-  presets: [presetWind3({ preflight: "on-demand" }), presetWebFonts({ provider: "none", fonts: { mono: "Fira Code Variable", sans: "Inter Variable" } }), presetIcons(), presetTypography()],
->>>>>>> fbf70abc
 });
 
 export default config;